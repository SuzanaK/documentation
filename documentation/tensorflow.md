--- conflicted
+++ resolved
@@ -195,13 +195,7 @@
 
 ### 2. Create a global document containing the tensor variables as fields
 
-<<<<<<< HEAD
-<ol>
-<li>Add a <a href="reference/services-content.html#document">global document type</a>:
-=======
-
-1. Add a <a href="reference/services-content.html">global document type</a>:
->>>>>>> 8bf53d79
+1. Add a <a href="reference/services-content.html#document">global document type</a>:
 Add <code>&lt;document type="myvariables" mode="index" global="true"/&gt;</code> to
 the &lt;documents&gt; list in your services.xml.
 
